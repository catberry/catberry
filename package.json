{
	"name": "catberry",
<<<<<<< HEAD
	"version": "2.0.3",
=======
	"version": "2.1.0",
>>>>>>> e7ac65ba
	"author": "Denis Rechkunov <denis.rechkunov@gmail.com>",
	"description": "Catberry is a framework for fast and modular isomorphic web-applications written in JavaScript using node.js",
	"homepage": "https://github.com/catberry/catberry",
	"keywords": [
		"stream", "web", "isomorphic", "framework", "middleware", "connect",
		"dust", "module", "express"
	],
	"bugs": {
		"url": "https://github.com/catberry/catberry/issues",
		"email": "denis.rechkunov@gmail.com"
	},
	"repository": {
		"type": "git",
		"url": "git://github.com/catberry/catberry.git"
	},
	"contributors": [
		{
			"name": "Denis Rechkunov",
			"email": "denis.rechkunov@gmail.com"
		},
		{
			"name": "Julia Rechkunova",
			"email": "julia.rechkunova@gmail.com"
		},
		{
			"name": "Julia Kostyukova",
			"email": "kostyukova.julia@gmail.com"
		}
	],

	"main": "./index",
	"browser": {
		"./lib/Bootstrapper.js": "__BrowserBundle.js",
		"./lib/Catberry.js": "./browser/Catberry.js",
		"./lib/CookiesWrapper.js": "./browser/CookiesWrapper.js",
		"./lib/ModuleApiProvider.js": "./browser/ModuleApiProvider.js",
		"./lib/ModuleLoader.js": "./browser/ModuleLoader.js",
		"./lib/PageRenderer.js": "./browser/PageRenderer.js",
		"./lib/RequestRouter.js": "./browser/RequestRouter.js",
		"./lib/TemplateProvider.js": "./browser/TemplateProvider.js"
	},
	"dependencies": {
		"glob": "^4.0.0",
		"glob-watcher": "~0.0.6",
		"catberry-locator": "^1.0.0",
		"catberry-uhr": "^2.0.0",
		"catberry-dust": "^3.0.0",
		"jquery": "^2.0.0",
		"uglify-js": "^2.0.0",
		"browserify": "^4.0.0",
		"log4js": "~0.6.0",
		"promise": "^6.0.0"
	},
	"devDependencies": {
		"istanbul-harmony": "~0.3.0",
		"coveralls": "^2.11.0",
		"jsdom": "~0.11.0",
		"mocha": "^1.20.0",
		"jscs": "^1.6.0",
		"jshint": "^2.5.0"
	},
	"engines": {
		"node": "~0.10.26"
	},
	"scripts": {
		"test": "make"
	},
	"licenses": [
		{
			"type": "MIT",
			"url": "https://github.com/catberry/catberry/blob/master/LICENSE"
		}
	]
}<|MERGE_RESOLUTION|>--- conflicted
+++ resolved
@@ -1,10 +1,6 @@
 {
 	"name": "catberry",
-<<<<<<< HEAD
-	"version": "2.0.3",
-=======
 	"version": "2.1.0",
->>>>>>> e7ac65ba
 	"author": "Denis Rechkunov <denis.rechkunov@gmail.com>",
 	"description": "Catberry is a framework for fast and modular isomorphic web-applications written in JavaScript using node.js",
 	"homepage": "https://github.com/catberry/catberry",
