/* 
 * catberry
 *
 * Copyright (c) 2014 Denis Rechkunov and project contributors.
 *
 * catberry's license follows:
 *
 * Permission is hereby granted, free of charge, to any person
 * obtaining a copy of this software and associated documentation
 * files (the "Software"), to deal in the Software without restriction,
 * including without limitation the rights to use, copy, modify, merge, 
 * publish, distribute, sublicense, and/or sell copies of the Software, 
 * and to permit persons to whom the Software is furnished to do so, 
 * subject to the following conditions:
 *
 * The above copyright notice and this permission notice shall be included
 * in all copies or substantial portions of the Software.

 * THE SOFTWARE IS PROVIDED "AS IS", WITHOUT WARRANTY OF ANY KIND, EXPRESS 
 * OR IMPLIED, INCLUDING BUT NOT LIMITED TO THE WARRANTIES OF MERCHANTABILITY,
 * FITNESS FOR A PARTICULAR PURPOSE AND NONINFRINGEMENT. IN NO EVENT SHALL THE
 * AUTHORS OR COPYRIGHT HOLDERS BE LIABLE FOR ANY CLAIM, DAMAGES OR OTHER 
 * LIABILITY, WHETHER IN AN ACTION OF CONTRACT, TORT OR OTHERWISE, ARISING FROM, 
 * OUT OF OR IN CONNECTION WITH THE SOFTWARE OR THE USE OR OTHER DEALINGS IN THE
 * SOFTWARE.
 * 
 * This license applies to all parts of catberry that are not externally
 * maintained libraries.
 */

'use strict';

module.exports = PageRenderer;

var fs = require('fs'),
	util = require('util'),
	PageRendererBase = require('../PageRendererBase'),
	PlaceholderTransform = require('./streams/PlaceholderTransform'),
	ModuleReadable = require('./streams/ModuleReadable');

<<<<<<< HEAD
var TRACE_RENDERING_PAGE = 'Rendering page of module "%s"';

util.inherits(PageRenderer, PageRendererBase);
=======
var MODULE_CONTEXT_PREFIX_SEPARATOR = '_',
	TRACE_RENDERING_PAGE = 'Rendering page of module "%s"',
	RESPONSE_HEADERS = {
		'Content-Type': 'text/html; charset=utf-8',
		Server: 'Catberry'
	};
>>>>>>> b9cbfdf5

/**
 * Creates new instance of page renderer.
 * @param {ModuleLoader} $moduleLoader Module loader to get modules.
 * @param {ResourceBuilder} $resourceBuilder Resource builder for assets.
 * @param {Logger} $logger Logger to log errors and trace.
 * @constructor
 * @extends PageRendererBase
 */
function PageRenderer($moduleLoader, $resourceBuilder, $logger) {
	PageRendererBase.call(this, $moduleLoader);
	this._logger = $logger;
	$resourceBuilder.buildResources(this._modulesByNames);
	initializePlaceholders(this);
}

/**
 * Current logger.
 * @type {Logger}
 * @private
 */
PageRendererBase.prototype._logger = null;

/**
 * Renders response on client request with specified parameters and page name.
 * @param {http.ServerResponse} response HTTP response.
 * @param {string} pageName Name of page in URL.
 * @param {Object} parameters Set of request parameters.
 * @param {Function} next Next function for middleware.
 */
PageRenderer.prototype.render =
	function (response, pageName, parameters, next) {
		if (!(this._modulesByNames.hasOwnProperty(pageName)) ||
			!this._modulesByNames[pageName].rootPlaceholder) {
			next();
			return;
		}

		var self = this,
			module = this._modulesByNames[pageName],
			rootPlaceholder = module.rootPlaceholder,
			context, transformStream, renderStream;

		this._logger.trace(util.format(TRACE_RENDERING_PAGE, pageName));
		try {
			context = {
				parameters: parameters,
				modulesByNames: this._modulesByNames,
				placeholderIds: this._placeholderIds,
				placeholdersByIds: this._placeholdersByIds
			};
			transformStream = new PlaceholderTransform(context);
			renderStream =
				new ModuleReadable(module, rootPlaceholder, parameters);

			renderStream.on('error', function (error) {
				self._logger.error(error);
				next(error);
			});

			transformStream.on('error', function (error) {
				self._logger.error(error);
				next(error);
			});

			renderStream.render();
		} catch (e) {
			next(e);
			return;
		}

		response.writeHead(200, RESPONSE_HEADERS);

		renderStream
			.pipe(transformStream)
			.pipe(response);
<<<<<<< HEAD
	};
=======
	};

/**
 * Initializes all placeholders data structures for fast access.
 * @param {PageRenderer} context Context of execution.
 */
function initializePlaceholders(context) {
	context._placeholdersByIds = {};
	context._placeholderIds = [];

	var currentPlaceholders;

	for (var moduleName in context._modulesByNames) {
		if (!context._modulesByNames.hasOwnProperty(moduleName)) {
			continue;
		}

		currentPlaceholders = context._modulesByNames[moduleName].placeholders;
		for (var placeholderName in currentPlaceholders) {
			if (!currentPlaceholders.hasOwnProperty(placeholderName)) {
				continue;
			}

			var id = moduleName +
				MODULE_CONTEXT_PREFIX_SEPARATOR + placeholderName;

			context._placeholderIds.push(id);
			context._placeholdersByIds[id] =
				currentPlaceholders[placeholderName];
		}
	}
}
>>>>>>> b9cbfdf5
<|MERGE_RESOLUTION|>--- conflicted
+++ resolved
@@ -38,19 +38,14 @@
 	PlaceholderTransform = require('./streams/PlaceholderTransform'),
 	ModuleReadable = require('./streams/ModuleReadable');
 
-<<<<<<< HEAD
-var TRACE_RENDERING_PAGE = 'Rendering page of module "%s"';
-
-util.inherits(PageRenderer, PageRendererBase);
-=======
 var MODULE_CONTEXT_PREFIX_SEPARATOR = '_',
 	TRACE_RENDERING_PAGE = 'Rendering page of module "%s"',
 	RESPONSE_HEADERS = {
 		'Content-Type': 'text/html; charset=utf-8',
 		Server: 'Catberry'
 	};
->>>>>>> b9cbfdf5
 
+util.inherits(PageRenderer, PageRendererBase);
 /**
  * Creates new instance of page renderer.
  * @param {ModuleLoader} $moduleLoader Module loader to get modules.
@@ -126,9 +121,6 @@
 		renderStream
 			.pipe(transformStream)
 			.pipe(response);
-<<<<<<< HEAD
-	};
-=======
 	};
 
 /**
@@ -160,5 +152,4 @@
 				currentPlaceholders[placeholderName];
 		}
 	}
-}
->>>>>>> b9cbfdf5
+}