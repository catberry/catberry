--- conflicted
+++ resolved
@@ -32,11 +32,7 @@
 
 var util = require('util');
 
-<<<<<<< HEAD
-var TITLE = 'Catberry@2.0.3 (' +
-=======
 var TITLE = 'Catberry@2.1.0 (' +
->>>>>>> ae33c452
 		'<a href="https://github.com/catberry/catberry/issues" ' +
 		'target="_blank">' +
 		'report an issue' +
@@ -62,9 +58,6 @@
 	 * @returns {string}
 	 */
 	prettyPrint: function (error, userAgent) {
-		if (!error || typeof(error) !== 'object') {
-			return '';
-		}
 		var dateString = (new Date()).toUTCString() + ';<br/>',
 			userAgentString = (userAgent ? (userAgent + ';<br/>') : ''),
 			name = (typeof(error.name) === 'string' ? error.name + ': ' : ''),
